<?xml version="1.0" encoding="UTF-8"?>
<!DOCTYPE mapper PUBLIC "-//mybatis.org//DTD Mapper 3.0//EN" "http://mybatis.org/dtd/mybatis-3-mapper.dtd">
<mapper namespace="com.xiaozhi.dao.DeviceMapper">

    <sql id="deviceSql">
        sys_device.deviceId, sys_device.deviceName, sys_device.ip, sys_device.wifiName, sys_device.chipModelName, sys_device.version, sys_device.state, sys_device.userId, sys_device.lastLogin, sys_device.createTime
    </sql>

    <sql id="roleSql">
        sys_role.roleId, sys_role.roleName, sys_role.roleDesc, sys_role.voiceName
    </sql>

    <sql id="modelSql">
        model_config.configId AS modelId
    </sql>

    <sql id="sttSql">
        stt_config.configId AS sttId
    </sql>

    <sql id="ttsSql">
        tts_config.configId AS ttsId
    </sql>

    <select id="query" resultType="com.xiaozhi.entity.SysDevice">
        SELECT
        <include refid="deviceSql"></include>,
        <include refid="roleSql"></include>,
        <include refid="modelSql"></include>,
        <include refid="sttSql"></include>,
        <include refid="ttsSql"></include>
        FROM
            sys_device
            LEFT JOIN sys_role ON sys_device.roleId = sys_role.roleId
            LEFT JOIN sys_config model_config ON sys_device.modelId = model_config.configId AND model_config.configType = 'llm'
            LEFT JOIN sys_config stt_config ON sys_device.sttId = stt_config.configId AND stt_config.configType = 'stt'
            LEFT JOIN sys_config tts_config ON ttsId = tts_config.configId AND tts_config.configType = 'tts'
        WHERE
            1 = 1
            <if test="userId != null and userId != ''">AND sys_device.userId = #{userId}</if>
            <if test="deviceId != null and deviceId != ''">AND deviceId = #{deviceId}</if>
            <if test="deviceName != null and deviceName != ''">AND deviceName LIKE CONCAT('%', #{deviceName}, '%')</if>
            <if test="state != null and state != ''">AND state = #{state}</if>
    </select>

    <select id="queryVerifyCode" parameterType="com.xiaozhi.entity.SysDevice" resultType="com.xiaozhi.entity.SysDevice">
        SELECT
            code, audioPath, deviceId
        FROM
            sys_code
        WHERE
            1 = 1
            <if test="deviceId != null and deviceId != ''">AND deviceId = #{deviceId}</if>
            <if test="sessionId != null and sessionId != ''">AND sessionId = #{sessionId}</if>
            <if test="code != null and code != ''">AND code = #{code}</if>
            ORDER BY createTime DESC
        LIMIT 1
    </select>

    <update id="updateCode" parameterType="com.xiaozhi.entity.SysDevice">
        UPDATE
            sys_code
        SET
            audioPath = #{audioPath}
        WHERE
            deviceId = #{deviceId}
            AND sessionId = #{sessionId}
            AND code = #{code}
    </update>

    <insert id="generateCode" parameterType="com.xiaozhi.entity.SysDevice">
        <selectKey keyProperty="code" order="BEFORE" resultType="java.lang.String">
            SELECT LPAD(FLOOR(RAND() * 1000000), 6, '0') as code
        </selectKey>
        INSERT INTO sys_code (deviceId, sessionId, code, createTime)
        VALUES (#{deviceId}, #{sessionId}, #{code}, NOW())
    </insert>

    <update id="update" parameterType="com.xiaozhi.entity.SysDevice">
        UPDATE
            sys_device
        <set>
            <if test="state != null and state != ''">state = #{state},</if>
            <if test="deviceName != null and deviceName != ''">deviceName = #{deviceName},</if>
            <if test="wifiName != null and wifiName != ''">wifiName = #{wifiName},</if>
            <if test="chipModelName != null and chipModelName != ''">chipModelName = #{chipModelName},</if>
            <if test="version != null and version != ''">version = #{version},</if>
            <if test="ip != null and ip != ''">ip = #{ip},</if>
            <if test="lastLogin != null and lastLogin != ''">lastLogin = NOW(),</if>
            <if test="modelId != null and modelId != ''">modelId = #{modelId},</if>
            <!--if test="sttId != null and sttId != ''">
                <choose>
                    <when test="sttId == -1">sttId = null,</when>
                    <otherwise>sttId = #{sttId},</otherwise>
                </choose>
<<<<<<< HEAD
            </if>
=======
            </if-->
            <!--if test="ttsId != null">ttsId = #{ttsId},</if-->
>>>>>>> ab24d5b4
            <if test="roleId != null and roleId != ''">roleId = #{roleId},</if>
        </set>
        WHERE
            deviceId = #{deviceId}
    </update>

    <insert id="add" useGeneratedKeys="true" keyProperty="deviceName" parameterType="com.xiaozhi.entity.SysDevice">
        INSERT INTO sys_device ( deviceId, deviceName, userId ) VALUES (
            #{deviceId}, #{deviceName}, #{userId}
        )
    </insert>

</mapper><|MERGE_RESOLUTION|>--- conflicted
+++ resolved
@@ -93,12 +93,7 @@
                     <when test="sttId == -1">sttId = null,</when>
                     <otherwise>sttId = #{sttId},</otherwise>
                 </choose>
-<<<<<<< HEAD
-            </if>
-=======
             </if-->
-            <!--if test="ttsId != null">ttsId = #{ttsId},</if-->
->>>>>>> ab24d5b4
             <if test="roleId != null and roleId != ''">roleId = #{roleId},</if>
         </set>
         WHERE
